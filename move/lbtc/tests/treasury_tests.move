#[test_only]
module lbtc::treasury_tests;

use lbtc::treasury::{Self, ControlledTreasury, AdminCap, MinterCap, PauserCap, redeem, 
set_dust_fee_rate, set_burn_commission, set_treasury_address, toggle_withdrawal};
use std::string;
use sui::coin::{Self, Coin};
use sui::deny_list::{Self, DenyList};
use sui::test_scenario::{Self as ts, Scenario};
use sui::test_utils;
use lbtc::multisig_tests;

const TREASURY_ADMIN: address = @0x3;
const MINTER: address = @0x4;
const USER: address = @0x6;
const MINT_LIMIT: u64 = 1_000_000;
const TXID: vector<u8> = b"abcd";
const IDX: u32 = 0;

const ETreasuryAddressDoesNotHaveOnlyFee: u64 = 1;

const OP_1: u8 = 0x51;
const OP_DATA_32: u8 = 0x20;

public struct TREASURY_TESTS has drop {}

#[test]
fun test_global_pause_is_enabled_for_next_epoch() {
    // Start a test transaction scenario
    let mut ts = ts::begin(TREASURY_ADMIN);
    let mut treasury= create_test_currency(&mut ts);

    // Get the default multisig setup
    let (pks, weights, threshold) = multisig_tests::default_multisig_setup();
    let multisig_address = lbtc::multisig::derive_multisig_address(pks, weights, threshold);

    // Assign PauserCap to the multisig address
    ts.next_tx(TREASURY_ADMIN);
    let pauser_cap = treasury::new_pauser_cap();
    treasury.add_capability<TREASURY_TESTS, PauserCap>(multisig_address, pauser_cap, ts.ctx());

    // Enable global pause
    ts.next_tx(multisig_address);
    let mut denylist: DenyList = ts.take_shared();
    treasury::enable_global_pause(&mut treasury, &mut denylist,  pks,
        weights,
        threshold,ts.ctx());

    // Ensure the global pause is active for next epoch
    ts.next_epoch(TREASURY_ADMIN);
    assert!(
        coin::deny_list_v2_is_global_pause_enabled_current_epoch<TREASURY_TESTS>(
            &denylist,
            ts.ctx()
        ),
    );

    test_utils::destroy(treasury);
    ts::return_shared(denylist);

    ts.end();
}

#[test]
fun test_global_pause_is_disabled_for_next_epoch() {
    // Start a test transaction scenario
    let mut ts = ts::begin(TREASURY_ADMIN);
    let mut treasury = create_test_currency(&mut ts);

    // Get the default multisig setup
    let (pks, weights, threshold) = multisig_tests::default_multisig_setup();
    let multisig_address = lbtc::multisig::derive_multisig_address(pks, weights, threshold);

    // Assign PauserCap to the multisig address
    ts.next_tx(TREASURY_ADMIN);
    let pauser_cap = treasury::new_pauser_cap();
    treasury.add_capability<TREASURY_TESTS, PauserCap>(multisig_address, pauser_cap, ts.ctx());

    ts.next_tx(multisig_address);
    let mut denylist: DenyList = ts.take_shared();
    treasury::enable_global_pause(
      &mut treasury, 
      &mut denylist,
      pks,
      weights,
      threshold,
      ts.ctx()
    );

    // Disable global pause
    ts.next_tx(multisig_address);
    treasury::disable_global_pause(
      &mut treasury, 
      &mut denylist,
      pks,
      weights,
      threshold,
      ts.ctx()
    );

    // Ensure the global pause is inactive for next epoch
    ts.next_epoch(TREASURY_ADMIN);
    assert!(
        !coin::deny_list_v2_is_global_pause_enabled_current_epoch<TREASURY_TESTS>(
            &denylist,
            ts.ctx()
        ),
    );

    test_utils::destroy(treasury);
    ts::return_shared(denylist);

    ts.end();
}

#[test]
fun test_mint_and_transfer_with_multisig_sender() {
    let mut ts = ts::begin(TREASURY_ADMIN);
    let mut treasury = create_test_currency(&mut ts);

    // Get the default multisig setup
    let (pks, weights, threshold) = multisig_tests::default_multisig_setup();

    // Derive the multisig address
    let multisig_address = lbtc::multisig::derive_multisig_address(pks, weights, threshold);

    // Assign MinterCap to the multisig address
    ts.next_tx(TREASURY_ADMIN);
    let minter_cap = treasury::new_minter_cap(MINT_LIMIT, ts.ctx());
    treasury.add_capability<TREASURY_TESTS, MinterCap>(multisig_address, minter_cap, ts.ctx());

    // Mint and transfer tokens using the multisig address
    ts.next_tx(multisig_address);
    let denylist: DenyList = ts.take_shared();
    treasury::mint_and_transfer(
        &mut treasury,
        1000,
        USER,
        &denylist,
        pks,
        weights,
        threshold,
        TXID,
        IDX,
        ts.ctx(),
    );

    test_utils::destroy(treasury);
    ts::return_shared(denylist);

    ts.end();
}

#[test, expected_failure(abort_code = ::lbtc::treasury::EMintLimitExceeded)]
fun test_mint_over_limit() {
    let mut ts = ts::begin(TREASURY_ADMIN);
    let mut treasury = create_test_currency(&mut ts);

    // Get the default multisig setup
    let (pks, weights, threshold) = multisig_tests::default_multisig_setup();

    // Derive the multisig address
    let multisig_address = lbtc::multisig::derive_multisig_address(pks, weights, threshold);

    // Assign MinterCap to the multisig address
    ts.next_tx(TREASURY_ADMIN);
    let minter_cap = treasury::new_minter_cap(MINT_LIMIT, ts.ctx());
    treasury.add_capability<TREASURY_TESTS, MinterCap>(multisig_address, minter_cap, ts.ctx());

    // Attempt to mint more than the allowed limit
    ts.next_tx(multisig_address);
    let denylist: DenyList = ts.take_shared();
    treasury::mint_and_transfer(
        &mut treasury,
        MINT_LIMIT + 1, // Exceeds the limit
        USER,
        &denylist,
        pks,
        weights,
        threshold,
        TXID,
        IDX,
        ts.ctx(),
    );

    test_utils::destroy(treasury);
    ts::return_shared(denylist);
    ts.end();
}

#[test, expected_failure(abort_code = ::lbtc::treasury::ENoMultisigSender)]
fun test_minting_with_non_multisig_sender() {
    let mut ts = ts::begin(TREASURY_ADMIN);
    let mut treasury = create_test_currency(&mut ts);

    // Assign MinterCap to TREASURY_ADMIN (a non-multisig address)
    ts.next_tx(TREASURY_ADMIN);
    let minter_cap = treasury::new_minter_cap(MINT_LIMIT, ts.ctx());
    treasury.add_capability<TREASURY_TESTS, MinterCap>(TREASURY_ADMIN, minter_cap, ts.ctx());

    // Attempt to mint
    ts.next_tx(TREASURY_ADMIN);
    let denylist: DenyList = ts.take_shared();
    let (pks, weights, threshold) = multisig_tests::default_multisig_setup();

    treasury::mint_and_transfer(
        &mut treasury,
        1000,
        USER,
        &denylist,
        pks,
        weights,
        threshold,
        TXID,
        IDX,
        ts.ctx(),
    );

    test_utils::destroy(treasury);
    ts::return_shared(denylist);
    ts.end();
}

#[test, expected_failure(abort_code = ::lbtc::treasury::EMintNotAllowed)]
fun test_cannot_mint_and_transfer_when_global_pause_enabled() {
    // Start a test transaction scenario
    let mut ts = ts::begin(TREASURY_ADMIN);
    let mut treasury = create_test_currency(&mut ts);

    // Get the default multisig setup
    let (pks, weights, threshold) = multisig_tests::default_multisig_setup();

    // Derive the multisig address
    let multisig_address = lbtc::multisig::derive_multisig_address(pks, weights, threshold);

   // Assign roles
    ts.next_tx(TREASURY_ADMIN);
    let pauser_cap = treasury::new_pauser_cap();
    treasury.add_capability<TREASURY_TESTS, PauserCap>(multisig_address, pauser_cap, ts.ctx());
    let minter_cap = treasury::new_minter_cap(MINT_LIMIT, ts.ctx());
    treasury.add_capability<TREASURY_TESTS, MinterCap>(multisig_address, minter_cap, ts.ctx());

    // Enable global pause
    ts.next_tx(multisig_address);
    let mut denylist: DenyList = ts.take_shared();
    treasury::enable_global_pause(
      &mut treasury, 
      &mut denylist,
      pks,
      weights,
      threshold,
      ts.ctx()
    );

    ts.next_epoch(multisig_address);
    treasury::mint_and_transfer(
        &mut treasury,
        1000,
        USER,
        &denylist,
        pks,
        weights,
        threshold,
        TXID,
        IDX,
        ts.ctx(),
    );

    test_utils::destroy(treasury);
    ts::return_shared(denylist);

    ts.end();
}

#[test, expected_failure(abort_code = ::lbtc::treasury::ENoAuthRecord)]
fun test_unauthorized_global_pause() {
    let mut ts = ts::begin(TREASURY_ADMIN);
    let mut treasury = create_test_currency(&mut ts);

    // Get the default multisig setup
    let (pks, weights, threshold) = multisig_tests::default_multisig_setup();

    // Derive the multisig address
    let multisig_address = lbtc::multisig::derive_multisig_address(pks, weights, threshold);

    // Do NOT assign PauserCap to the multisig address

    // Attempt to enable global pause
    ts.next_tx(multisig_address);
    let mut denylist: DenyList = ts.take_shared();
    treasury::enable_global_pause(
        &mut treasury,
        &mut denylist,
        pks,
        weights,
        threshold,
        ts.ctx(),
    );

    test_utils::destroy(treasury);
    ts::return_shared(denylist);
    ts.end();
}

#[test]
fun test_multiple_roles_for_single_address() {
    // Start a test transaction scenario
    let mut ts = ts::begin(TREASURY_ADMIN);
    let mut treasury = create_test_currency(&mut ts);

    // Ensure the initial admin has an AdminCap
    ts.next_tx(TREASURY_ADMIN);
    assert!(treasury.has_cap<TREASURY_TESTS, AdminCap>(TREASURY_ADMIN));

    // Assign MinterCap to the same address
    let minter_cap = treasury::new_minter_cap(1000, ts.ctx());
    treasury.add_capability<TREASURY_TESTS, MinterCap>(TREASURY_ADMIN, minter_cap, ts.ctx());

    // Verify that the address has MinterCap
    ts.next_tx(TREASURY_ADMIN);
    assert!(treasury.has_cap<TREASURY_TESTS, MinterCap>(TREASURY_ADMIN));

    // Assign PauserCap to the same address
    let pauser_cap = treasury::new_pauser_cap();
    treasury.add_capability<TREASURY_TESTS, PauserCap>(TREASURY_ADMIN, pauser_cap, ts.ctx());

    // Verify that the address has PauserCap
    ts.next_tx(TREASURY_ADMIN);
    assert!(treasury.has_cap<TREASURY_TESTS, PauserCap>(TREASURY_ADMIN));

    // Verify the address has all three roles
    let roles = treasury.list_roles<TREASURY_TESTS>(TREASURY_ADMIN);
    assert!(roles.contains(&string::utf8(b"AdminCap")));
    assert!(roles.contains(&string::utf8(b"MinterCap")));
    assert!(roles.contains(&string::utf8(b"PauserCap")));

    test_utils::destroy(treasury);
    ts.end();
}

#[test, expected_failure(abort_code = ::lbtc::treasury::ENoAuthRecord)]
fun test_unauthorized_role_assignment() {
    let mut ts = ts::begin(TREASURY_ADMIN);
    let mut treasury = create_test_currency(&mut ts);

    // Attempt to assign MinterCap as USER (who is not an admin)
    ts.next_tx(USER);
    let minter_cap = treasury::new_minter_cap(1000, ts.ctx());
    treasury.add_capability<TREASURY_TESTS, MinterCap>(MINTER, minter_cap, ts.ctx());

    test_utils::destroy(treasury);
    ts.end();
}

#[test, expected_failure(abort_code = ::lbtc::treasury::ERecordExists)]
fun test_duplicate_role_assignment() {
    let mut ts = ts::begin(TREASURY_ADMIN);

    let mut treasury = create_test_currency(&mut ts);

    ts.next_tx(TREASURY_ADMIN);
    let minter_cap = treasury::new_minter_cap(1000, ts.ctx());
    treasury.add_capability<TREASURY_TESTS, MinterCap>(MINTER, minter_cap, ts.ctx());

    // Attempt to assign MinterCap again to the same address
    let minter_cap = treasury::new_minter_cap(1000, ts.ctx());
    treasury.add_capability<TREASURY_TESTS, MinterCap>(MINTER, minter_cap, ts.ctx());

    test_utils::destroy(treasury);
    ts.end();
}

#[test]
fun test_role_removal() {
    let mut ts = ts::begin(TREASURY_ADMIN);

    let mut treasury = create_test_currency(&mut ts);

    ts.next_tx(TREASURY_ADMIN);
    let minter_cap = treasury::new_minter_cap(1000, ts.ctx());
    treasury.add_capability<TREASURY_TESTS, MinterCap>(MINTER, minter_cap, ts.ctx());

    ts.next_tx(TREASURY_ADMIN);
    assert!(treasury.has_cap<TREASURY_TESTS, MinterCap>(MINTER));

    // Remove the MinterCap
    treasury.remove_capability<TREASURY_TESTS, MinterCap>(MINTER, ts.ctx());

    ts.next_tx(TREASURY_ADMIN);
    assert!(!treasury.has_cap<TREASURY_TESTS, MinterCap>(TREASURY_ADMIN));

    test_utils::destroy(treasury);
    ts.end();
}

#[test, expected_failure(abort_code = ::lbtc::treasury::EAdminsCantBeZero)]
fun test_cannot_remove_last_admin() {
    let mut ts = ts::begin(TREASURY_ADMIN);
    let mut treasury = create_test_currency(&mut ts);

    // Attempt to remove AdminCap from TREASURY_ADMIN
    ts.next_tx(TREASURY_ADMIN);
    treasury.remove_capability<TREASURY_TESTS, AdminCap>(TREASURY_ADMIN, ts.ctx());

    test_utils::destroy(treasury);
    ts.end();
}

#[test]
fun test_burn_coins() {
    let mut ts = ts::begin(TREASURY_ADMIN);
    let mut treasury = create_test_currency(&mut ts);

    // Get the default multisig setup
    let (pks, weights, threshold) = multisig_tests::default_multisig_setup();

    // Derive the multisig address
    let multisig_address = lbtc::multisig::derive_multisig_address(pks, weights, threshold);

    // Assign MinterCap to the multisig address
    ts.next_tx(TREASURY_ADMIN);
    let minter_cap = treasury::new_minter_cap(MINT_LIMIT, ts.ctx());
    treasury.add_capability<TREASURY_TESTS, MinterCap>(multisig_address, minter_cap, ts.ctx());

    // Mint and transfer tokens to USER
    ts.next_tx(multisig_address);
    let denylist: DenyList = ts.take_shared();
    treasury::mint_and_transfer(
        &mut treasury,
        1000,
        USER,
        &denylist,
        pks,
        weights,
        threshold,
        TXID,
        IDX,
        ts.ctx(),
    );
    ts::return_shared(denylist);

    // USER burns the coins
    ts.next_tx(USER);
    let coin: Coin<TREASURY_TESTS> = ts.take_from_sender();
    treasury::burn(&mut treasury, coin, ts.ctx());

    test_utils::destroy(treasury);
    ts.end();
}

#[test]
fun test_deconstruct_treasury() {
    let mut ts = ts::begin(TREASURY_ADMIN);
    let treasury = create_test_currency(&mut ts);

    ts.next_tx(TREASURY_ADMIN);
    let (treasury_cap, deny_cap, roles) = treasury::deconstruct(treasury, ts.ctx());

    // Clean up
    test_utils::destroy(treasury_cap);
    test_utils::destroy(deny_cap);
    test_utils::destroy(roles);

    ts.end();
}

#[test_only]
public(package) fun create_test_currency(
    ts: &mut Scenario,
): ControlledTreasury<TREASURY_TESTS> {
    ts.next_tx(@0);
    deny_list::create_for_test(ts.ctx());

    ts.next_tx(TREASURY_ADMIN);
    let (treasury_cap, deny_cap, metadata) = coin::create_regulated_currency_v2(
        TREASURY_TESTS {},
        6,
        b"TESTCOIN",
        b"",
        b"",
        option::none(),
        true,
        ts.ctx(),
    );

    transfer::public_freeze_object(metadata);

    ts.next_tx(TREASURY_ADMIN);
    treasury::new<TREASURY_TESTS>(
        treasury_cap,
        deny_cap,
        TREASURY_ADMIN,
        ts.ctx(),
    )
}

<<<<<<< HEAD
#[test]
public fun test_redeem_success() {
    // Begin a new test scenario with TREASURY_ADMIN
    let mut ts = ts::begin(TREASURY_ADMIN);
    let mut treasury = create_test_currency(&mut ts);
    
    ts.next_tx(TREASURY_ADMIN);
    // Set required dynamic fields:
    set_burn_commission<TREASURY_TESTS>(&mut treasury, 100, ts.ctx());
    set_dust_fee_rate<TREASURY_TESTS>(&mut treasury, 3000, ts.ctx());
    set_treasury_address<TREASURY_TESTS>(&mut treasury, TREASURY_ADMIN, ts.ctx());
    toggle_withdrawal<TREASURY_TESTS>(&mut treasury, ts.ctx());

    // Get the default multisig setup
    let (pks, weights, threshold) = multisig_tests::default_multisig_setup();

    // Derive the multisig address
    let multisig_address = lbtc::multisig::derive_multisig_address(pks, weights, threshold);

    // Assign MinterCap to the multisig address
    ts.next_tx(TREASURY_ADMIN);
    let minter_cap = treasury::new_minter_cap(MINT_LIMIT, ts.ctx());
    treasury.add_capability<TREASURY_TESTS, MinterCap>(multisig_address, minter_cap, ts.ctx());

    // Mint and transfer tokens to the USER using the multisig address
    ts.next_tx(multisig_address);
    let denylist: DenyList = ts.take_shared();
    treasury::mint_and_transfer(
        &mut treasury,
        1000,
        USER,
        &denylist,
        pks,
        weights,
        threshold,
        TXID,
        IDX,
        ts.ctx(),
    );
    ts::return_shared(denylist);

    // USER redeem coin
    ts.next_tx(USER);

    let coin: Coin<TREASURY_TESTS> = ts.take_from_sender();

    let opcodes: vector<u8> = vector[OP_1, OP_DATA_32];
    let pubkey: vector<u8> = vector[2u8, 2u8, 2u8, 2u8, 2u8, 2u8, 2u8, 2u8, 2u8, 2u8,
                                    2u8, 2u8, 2u8, 2u8, 2u8, 2u8, 2u8, 2u8, 2u8, 2u8,
                                    2u8, 2u8, 2u8, 2u8, 2u8, 2u8, 2u8, 2u8, 2u8, 2u8,
                                    2u8, 2u8];
    let mut combined: vector<u8> = opcodes;
    vector::append(&mut combined, pubkey);
    let script_pubkey: vector<u8> = combined;

    // Now, attempt to redeem from USER
    redeem<TREASURY_TESTS>(&mut treasury, coin, script_pubkey, ts.ctx());
    
    ts.next_tx(TREASURY_ADMIN);

    let fee: Coin<TREASURY_TESTS> = ts.take_from_sender();

    assert!(fee.balance().value() == 100, ETreasuryAddressDoesNotHaveOnlyFee);

    ts.return_to_sender(fee);

    test_utils::destroy(treasury);
    ts.end();
}

#[test, expected_failure(abort_code = lbtc::treasury::EScriptPubkeyUnsupported)]
public fun test_redeem_unsupported_script_pubkey() {
    // Begin a new test scenario with TREASURY_ADMIN
    let mut ts = ts::begin(TREASURY_ADMIN);
    let mut treasury = create_test_currency(&mut ts);

    ts.next_tx(TREASURY_ADMIN);
    // Set required dynamic fields:
    set_burn_commission<TREASURY_TESTS>(&mut treasury, 100, ts.ctx());
    set_dust_fee_rate<TREASURY_TESTS>(&mut treasury, 3000, ts.ctx());
    set_treasury_address<TREASURY_TESTS>(&mut treasury, TREASURY_ADMIN, ts.ctx());
    toggle_withdrawal<TREASURY_TESTS>(&mut treasury, ts.ctx());

    // Get the default multisig setup
    let (pks, weights, threshold) = multisig_tests::default_multisig_setup();

    // Derive the multisig address
    let multisig_address = lbtc::multisig::derive_multisig_address(pks, weights, threshold);

    // Assign MinterCap to the multisig address
    ts.next_tx(TREASURY_ADMIN);
    let minter_cap = treasury::new_minter_cap(MINT_LIMIT, ts.ctx());
    treasury.add_capability<TREASURY_TESTS, MinterCap>(multisig_address, minter_cap, ts.ctx());

    // Mint and transfer tokens to the USER using the multisig address
    ts.next_tx(multisig_address);
    let denylist: DenyList = ts.take_shared();
    treasury::mint_and_transfer(
        &mut treasury,
        1000,
        USER,
        &denylist,
        pks,
        weights,
        threshold,
        TXID,
        IDX,
        ts.ctx(),
    );
    ts::return_shared(denylist);

    // Now, attempt to redeem from USER with an unsupported scriptPubKey
    ts.next_tx(USER);
    let coin: Coin<TREASURY_TESTS> = ts.take_from_sender();

    // Create an unsupported scriptPubKey.
    let opcodes: vector<u8> = vector[OP_1]; // Missing OP_DATA_32 and full pubkey data
    let pubkey: vector<u8> = vector[2u8, 2u8]; // Too short to be a valid pubkey
    let mut combined: vector<u8> = opcodes;
    vector::append(&mut combined, pubkey);
    let script_pubkey: vector<u8> = combined;

    // Attempt redeem with unsupported scriptPubKey, expecting failure
    redeem<TREASURY_TESTS>(&mut treasury, coin, script_pubkey, ts.ctx());
    
    test_utils::destroy(treasury);
    ts.end();
}

#[test, expected_failure(abort_code = lbtc::treasury::EWithdrawalDisabled)]
public fun test_redeem_withdrawal_disabled() {
    // Setup
    let mut ts = ts::begin(TREASURY_ADMIN);
    let mut treasury = create_test_currency(&mut ts);

    // Initially disabled by default. Temporarily enable, then disable again, to ensure it ends disabled.

    // Setup minimal fields for redeem:
    ts.next_tx(TREASURY_ADMIN);
    set_burn_commission<TREASURY_TESTS>(&mut treasury, 100, ts.ctx());
    set_dust_fee_rate<TREASURY_TESTS>(&mut treasury, 3000, ts.ctx());
    set_treasury_address<TREASURY_TESTS>(&mut treasury, TREASURY_ADMIN, ts.ctx());
    toggle_withdrawal<TREASURY_TESTS>(&mut treasury, ts.ctx()); // Enable

    // Get the default multisig setup
    let (pks, weights, threshold) = multisig_tests::default_multisig_setup();

    // Derive the multisig address
    let multisig_address = lbtc::multisig::derive_multisig_address(pks, weights, threshold);

    // Assign MinterCap to the multisig address
    ts.next_tx(TREASURY_ADMIN);
    let minter_cap = treasury::new_minter_cap(MINT_LIMIT, ts.ctx());
    treasury.add_capability<TREASURY_TESTS, MinterCap>(multisig_address, minter_cap, ts.ctx());

    ts.next_tx(TREASURY_ADMIN);
    toggle_withdrawal<TREASURY_TESTS>(&mut treasury, ts.ctx()); // Disable

    // Mint and transfer tokens to the USER using the multisig address
    ts.next_tx(multisig_address);
    let denylist: DenyList = ts.take_shared();
    treasury::mint_and_transfer(
        &mut treasury,
        1000,
        USER,
        &denylist,
        pks,
        weights,
        threshold,
        TXID,
        IDX,
        ts.ctx(),
    );
    ts::return_shared(denylist);

    // Attempt to redeem
    ts.next_tx(USER);
    let coin: Coin<TREASURY_TESTS> = ts.take_from_sender();

    let opcodes: vector<u8> = vector[OP_1, OP_DATA_32];
    let pubkey: vector<u8> = vector[2u8, 2u8, 2u8, 2u8, 2u8, 2u8, 2u8, 2u8, 2u8, 2u8,
                                    2u8, 2u8, 2u8, 2u8, 2u8, 2u8, 2u8, 2u8, 2u8, 2u8,
                                    2u8, 2u8, 2u8, 2u8, 2u8, 2u8, 2u8, 2u8, 2u8, 2u8,
                                    2u8, 2u8];
    let mut combined: vector<u8> = opcodes;
    vector::append(&mut combined, pubkey);
    let script_pubkey: vector<u8> = combined;

    // This call fails with EWithdrawalDisabled
    redeem<TREASURY_TESTS>(&mut treasury, coin, script_pubkey, ts.ctx());

    test_utils::destroy(treasury);
    ts.end();
}

#[test, expected_failure(abort_code = lbtc::treasury::EAmountLessThanBurnCommission)]
public fun test_redeem_insufficient_burn_commission() {
    let mut ts = ts::begin(TREASURY_ADMIN);
    let mut treasury = create_test_currency(&mut ts);

    // Enable everything except we'll attempt to redeem an amount <= burn commission
    ts.next_tx(TREASURY_ADMIN);
    set_burn_commission<TREASURY_TESTS>(&mut treasury, 100, ts.ctx());
    set_dust_fee_rate<TREASURY_TESTS>(&mut treasury, 3000, ts.ctx());
    set_treasury_address<TREASURY_TESTS>(&mut treasury, TREASURY_ADMIN, ts.ctx());
    toggle_withdrawal<TREASURY_TESTS>(&mut treasury, ts.ctx()); // Enable

    // Get the default multisig setup
    let (pks, weights, threshold) = multisig_tests::default_multisig_setup();

    // Derive the multisig address
    let multisig_address = lbtc::multisig::derive_multisig_address(pks, weights, threshold);

    // Assign MinterCap to the multisig address
    ts.next_tx(TREASURY_ADMIN);
    let minter_cap = treasury::new_minter_cap(MINT_LIMIT, ts.ctx());
    treasury.add_capability<TREASURY_TESTS, MinterCap>(multisig_address, minter_cap, ts.ctx());

    // Mint and transfer tokens to the USER using the multisig address
    ts.next_tx(multisig_address);
    let denylist: DenyList = ts.take_shared();
    treasury::mint_and_transfer(
        &mut treasury,
        50,
        USER,
        &denylist,
        pks,
        weights,
        threshold,
        TXID,
        IDX,
        ts.ctx(),
    );
    ts::return_shared(denylist);

    // Attempt to redeem 50, which is below burn_commission=100
    ts.next_tx(USER);
    let coin: Coin<TREASURY_TESTS> = ts.take_from_sender();

    let opcodes: vector<u8> = vector[OP_1, OP_DATA_32];
    let pubkey: vector<u8> = vector[2u8, 2u8, 2u8, 2u8, 2u8, 2u8, 2u8, 2u8, 2u8, 2u8,
                                    2u8, 2u8, 2u8, 2u8, 2u8, 2u8, 2u8, 2u8, 2u8, 2u8,
                                    2u8, 2u8, 2u8, 2u8, 2u8, 2u8, 2u8, 2u8, 2u8, 2u8,
                                    2u8, 2u8];
    let mut combined: vector<u8> = opcodes;
    vector::append(&mut combined, pubkey);
    let script_pubkey: vector<u8> = combined;
    // Fails with EAmountLessThanBurnCommission
    redeem<TREASURY_TESTS>(&mut treasury, coin, script_pubkey, ts.ctx());

    test_utils::destroy(treasury);
    ts.end();
}

#[test, expected_failure(abort_code = lbtc::treasury::ENoBurnCommission)]
public fun test_redeem_no_burn_commission() {
    let mut ts = ts::begin(TREASURY_ADMIN);
    let mut treasury = create_test_currency(&mut ts);

    ts.next_tx(TREASURY_ADMIN);
    // Notice we do NOT call set_burn_commission here
    set_dust_fee_rate<TREASURY_TESTS>(&mut treasury, 3000, ts.ctx());
    set_treasury_address<TREASURY_TESTS>(&mut treasury, TREASURY_ADMIN, ts.ctx());
    toggle_withdrawal<TREASURY_TESTS>(&mut treasury, ts.ctx());

    let (pks, weights, threshold) = multisig_tests::default_multisig_setup();

    // Derive the multisig address
    let multisig_address = lbtc::multisig::derive_multisig_address(pks, weights, threshold);

    // Assign MinterCap to the multisig address
    ts.next_tx(TREASURY_ADMIN);
    let minter_cap = treasury::new_minter_cap(MINT_LIMIT, ts.ctx());
    treasury.add_capability<TREASURY_TESTS, MinterCap>(multisig_address, minter_cap, ts.ctx());

    // Mint and transfer tokens to the USER using the multisig address
    ts.next_tx(multisig_address);
    let denylist: DenyList = ts.take_shared();
    treasury::mint_and_transfer(
        &mut treasury,
        1000,
        USER,
        &denylist,
        pks,
        weights,
        threshold,
        TXID,
        IDX,
        ts.ctx(),
    );
    ts::return_shared(denylist);
    // Attempt to redeem
    ts.next_tx(USER);
    let coin: Coin<TREASURY_TESTS> = ts.take_from_sender();

    let opcodes: vector<u8> = vector[OP_1, OP_DATA_32];
    let pubkey: vector<u8> = vector[2u8, 2u8, 2u8, 2u8, 2u8, 2u8, 2u8, 2u8, 2u8, 2u8,
                                    2u8, 2u8, 2u8, 2u8, 2u8, 2u8, 2u8, 2u8, 2u8, 2u8,
                                    2u8, 2u8, 2u8, 2u8, 2u8, 2u8, 2u8, 2u8, 2u8, 2u8,
                                    2u8, 2u8];
    let mut combined: vector<u8> = opcodes;
    vector::append(&mut combined, pubkey);
    let script_pubkey: vector<u8> = combined;
    // Fails with ENoBurnCommission since we never set it
    redeem<TREASURY_TESTS>(&mut treasury, coin, script_pubkey, ts.ctx());

    test_utils::destroy(treasury);
    ts.end();
}

#[test, expected_failure(abort_code = lbtc::treasury::ENoDustFeeRate)]
public fun test_redeem_no_dust_fee_rate() {
    let mut ts = ts::begin(TREASURY_ADMIN);
    let mut treasury = create_test_currency(&mut ts);

    ts.next_tx(TREASURY_ADMIN);
    set_burn_commission<TREASURY_TESTS>(&mut treasury, 100, ts.ctx());
    // NOT call set_dust_fee_rate here
    set_treasury_address<TREASURY_TESTS>(&mut treasury, TREASURY_ADMIN, ts.ctx());
    toggle_withdrawal<TREASURY_TESTS>(&mut treasury, ts.ctx());

    let (pks, weights, threshold) = multisig_tests::default_multisig_setup();

    // Derive the multisig address
    let multisig_address = lbtc::multisig::derive_multisig_address(pks, weights, threshold);

    // Assign MinterCap to the multisig address
    ts.next_tx(TREASURY_ADMIN);
    let minter_cap = treasury::new_minter_cap(MINT_LIMIT, ts.ctx());
    treasury.add_capability<TREASURY_TESTS, MinterCap>(multisig_address, minter_cap, ts.ctx());

    // Mint and transfer tokens to the USER using the multisig address
    ts.next_tx(multisig_address);
    let denylist: DenyList = ts.take_shared();
    treasury::mint_and_transfer(
        &mut treasury,
        1000,
        USER,
        &denylist,
        pks,
        weights,
        threshold,
        TXID,
        IDX,
        ts.ctx(),
    );
    ts::return_shared(denylist);
    // Attempt to redeem
    ts.next_tx(USER);
    let coin: Coin<TREASURY_TESTS> = ts.take_from_sender();

    let opcodes: vector<u8> = vector[OP_1, OP_DATA_32];
    let pubkey: vector<u8> = vector[2u8, 2u8, 2u8, 2u8, 2u8, 2u8, 2u8, 2u8, 2u8, 2u8,
                                    2u8, 2u8, 2u8, 2u8, 2u8, 2u8, 2u8, 2u8, 2u8, 2u8,
                                    2u8, 2u8, 2u8, 2u8, 2u8, 2u8, 2u8, 2u8, 2u8, 2u8,
                                    2u8, 2u8];
    let mut combined: vector<u8> = opcodes;
    vector::append(&mut combined, pubkey);
    let script_pubkey: vector<u8> = combined;
    // Fails with ENoDustFeeRate because the dust fee rate is never defined
    redeem<TREASURY_TESTS>(&mut treasury, coin, script_pubkey, ts.ctx());

    test_utils::destroy(treasury);
    ts.end();
}

#[test, expected_failure(abort_code = lbtc::treasury::ENoTreasuryAddress)]
public fun test_redeem_no_treasury_address() {
    let mut ts = ts::begin(TREASURY_ADMIN);
    let mut treasury = create_test_currency(&mut ts);

    ts.next_tx(TREASURY_ADMIN);
    set_burn_commission<TREASURY_TESTS>(&mut treasury, 100, ts.ctx());
    set_dust_fee_rate<TREASURY_TESTS>(&mut treasury, 3000, ts.ctx());
    toggle_withdrawal<TREASURY_TESTS>(&mut treasury, ts.ctx());
    // NOT call set_treasury_address

    // Get the default multisig setup
    let (pks, weights, threshold) = multisig_tests::default_multisig_setup();

    // Derive the multisig address
    let multisig_address = lbtc::multisig::derive_multisig_address(pks, weights, threshold);

    // Assign MinterCap to the multisig address
    ts.next_tx(TREASURY_ADMIN);
    let minter_cap = treasury::new_minter_cap(MINT_LIMIT, ts.ctx());
    treasury.add_capability<TREASURY_TESTS, MinterCap>(multisig_address, minter_cap, ts.ctx());

    // Mint and transfer tokens to the USER using the multisig address
    ts.next_tx(multisig_address);
    let denylist: DenyList = ts.take_shared();
    treasury::mint_and_transfer(
        &mut treasury,
        1000,
        USER,
        &denylist,
        pks,
        weights,
        threshold,
        TXID,
        IDX,
        ts.ctx(),
    );
    ts::return_shared(denylist);
    // Attempt to redeem
    ts.next_tx(USER);
    let coin: Coin<TREASURY_TESTS> = ts.take_from_sender();

    let opcodes: vector<u8> = vector[OP_1, OP_DATA_32];
    let pubkey: vector<u8> = vector[2u8, 2u8, 2u8, 2u8, 2u8, 2u8, 2u8, 2u8, 2u8, 2u8,
                                    2u8, 2u8, 2u8, 2u8, 2u8, 2u8, 2u8, 2u8, 2u8, 2u8,
                                    2u8, 2u8, 2u8, 2u8, 2u8, 2u8, 2u8, 2u8, 2u8, 2u8,
                                    2u8, 2u8];
    let mut combined: vector<u8> = opcodes;
    vector::append(&mut combined, pubkey);
    let script_pubkey: vector<u8> = combined;
    // Fails with ENoTreasuryAddress because we never set it
    redeem<TREASURY_TESTS>(&mut treasury, coin, script_pubkey, ts.ctx());

    test_utils::destroy(treasury);
    ts.end();
}

#[test, expected_failure(abort_code = lbtc::treasury::EAmountBelowDustLimit)]
public fun test_redeem_amount_below_dust_limit() {
    let mut ts = ts::begin(TREASURY_ADMIN);
    let mut treasury = create_test_currency(&mut ts);

    ts.next_tx(TREASURY_ADMIN);
    set_burn_commission<TREASURY_TESTS>(&mut treasury, 100, ts.ctx());
    // Use a high dust fee rate or a scriptPubKey that calculates a high dust limit
    set_dust_fee_rate<TREASURY_TESTS>(&mut treasury, 50_000, ts.ctx());
    set_treasury_address<TREASURY_TESTS>(&mut treasury, TREASURY_ADMIN, ts.ctx());
    toggle_withdrawal<TREASURY_TESTS>(&mut treasury, ts.ctx());

    // Get the default multisig setup
    let (pks, weights, threshold) = multisig_tests::default_multisig_setup();

    // Derive the multisig address
    let multisig_address = lbtc::multisig::derive_multisig_address(pks, weights, threshold);

    // Assign MinterCap to the multisig address
    ts.next_tx(TREASURY_ADMIN);
    let minter_cap = treasury::new_minter_cap(MINT_LIMIT, ts.ctx());
    treasury.add_capability<TREASURY_TESTS, MinterCap>(multisig_address, minter_cap, ts.ctx());

    // Mint and transfer tokens to the USER using the multisig address
    ts.next_tx(multisig_address);
    let denylist: DenyList = ts.take_shared();
    treasury::mint_and_transfer(
        &mut treasury,
        1000,
        USER,
        &denylist,
        pks,
        weights,
        threshold,
        TXID,
        IDX,
        ts.ctx(),
    );
    ts::return_shared(denylist);

    // Attempt to redeem an amount so small that `amount_after_fee < dust_limit`
    ts.next_tx(USER);
    let coin: Coin<TREASURY_TESTS> = ts.take_from_sender();

    let opcodes: vector<u8> = vector[OP_1, OP_DATA_32];
    let pubkey: vector<u8> = vector[2u8, 2u8, 2u8, 2u8, 2u8, 2u8, 2u8, 2u8, 2u8, 2u8,
                                    2u8, 2u8, 2u8, 2u8, 2u8, 2u8, 2u8, 2u8, 2u8, 2u8,
                                    2u8, 2u8, 2u8, 2u8, 2u8, 2u8, 2u8, 2u8, 2u8, 2u8,
                                    2u8, 2u8];
    let mut combined: vector<u8> = opcodes;
    vector::append(&mut combined, pubkey);
    let script_pubkey: vector<u8> = combined;
    // amount = 120, burn_commission=100 => amount_after_fee=20 
    // dust_limit could easily exceed 20 with a high dust_fee_rate
    redeem<TREASURY_TESTS>(&mut treasury, coin, script_pubkey, ts.ctx());

    test_utils::destroy(treasury);
    ts.end();
}
=======
// === V2 tests ===
use consortium::consortium::{Self, Consortium};

const EInvalidAmount: u64 = 1;
const EInvalidBasculeCheck: u64 = 2;

const USER2: address = @0x0000000000000000000000000f90793a54e809bf708bd0fbcc63d311e3bb1be1;

fun init_consortium(ts: &mut Scenario): Consortium {
    let signers = vector[x"027378e006183e9a5de1537b788aa9d107c67189cd358efc1d53a5642dc0a37311", x"03ac2fec1927f210f2056d13c9ba0706666f333ed821d2032672d71acf47677eae", x"02b56056d0cb993765f963aeb530f7687c44d875bd34e38edc719bb117227901c5"];
    ts.next_tx(TREASURY_ADMIN);
    consortium::init_for_testing(ts.ctx());
    ts.next_tx(TREASURY_ADMIN);
    let mut consortium: Consortium = ts.take_shared();
    consortium::set_next_validator_set(&mut consortium, signers, ts.ctx());
    consortium
}

#[test]
fun test_manual_claim() {
    let mut ts = ts::begin(TREASURY_ADMIN);
    let mut treasury = create_test_currency(&mut ts);
    let denylist: DenyList = ts.take_shared();

    let mut consortium = init_consortium(&mut ts);
    
    let payload: vector<u8> = x"f2e73f7c0000000000000000000000000000000000000000000000000000000000aa36a70000000000000000000000000f90793a54e809bf708bd0fbcc63d311e3bb1be100000000000000000000000000000000000000000000000000000000000059d85a7c1a028fe68c29a449a6d8c329b9bdd39d8b925ba0f8abbde9fe398430fac40000000000000000000000000000000000000000000000000000000000000000";
    let proof: vector<u8> = x"00000000000000000000000000000000000000000000000000000000000000200000000000000000000000000000000000000000000000000000000000000003000000000000000000000000000000000000000000000000000000000000006000000000000000000000000000000000000000000000000000000000000000c000000000000000000000000000000000000000000000000000000000000001200000000000000000000000000000000000000000000000000000000000000040486dbc2308c3722c280a96a421e48d8c984bca9f48868e280ce1c8b1b08238cd671de8b18dd200053aef1727a80e83171805da0013c1b6d1ff28c5abfd73d7950000000000000000000000000000000000000000000000000000000000000040ae04a516c2a64625d865cf5cc9134aad909f20bed93ddf7ea8a440b6ea4bf9ae5b40bce9a00cfd157985ac61bbb56833e61b8e81018c5e1b52172f110e23e3fa0000000000000000000000000000000000000000000000000000000000000040e474e99a95f80a6f84fd659bcf5d158e027f06eed692f90a92c5b0154aec14c91a9555d2b3162125118e8b264c2b43e041f8cc9091ce45cc35d2fd8acf3fc295";

    ts.next_tx(TREASURY_ADMIN);
    treasury::set_action_bytes<TREASURY_TESTS>(&mut treasury, 4075241340, ts.ctx());

    // Mint and transfer tokens using the multisig address
    ts.next_tx(USER2);
    treasury::mint<TREASURY_TESTS>(
        &mut treasury,
        &mut consortium,
        &denylist,
        payload,
        proof,
        ts.ctx(),
    );

    ts.next_tx(USER2);
    let coin: Coin<TREASURY_TESTS>  = ts.take_from_sender();
    assert!(coin.value() == 23000, EInvalidAmount);

    test_utils::destroy(treasury);
    ts::return_shared(denylist);
    ts::return_shared<Consortium>(consortium);
    ts.return_to_sender(coin);

    ts.end();
}

#[test]
fun test_bascule_check() {
    let mut ts = ts::begin(TREASURY_ADMIN);
    let mut treasury = create_test_currency(&mut ts);

    // Initialize bascule check
    ts.next_tx(TREASURY_ADMIN);
    treasury::toggle_bascule_check<TREASURY_TESTS>(
        &mut treasury,
        ts.ctx(),
    );
    assert!(treasury::is_bascule_check_enabled<TREASURY_TESTS>(&treasury) == true, EInvalidBasculeCheck);

    // Disable bascule check
    ts.next_tx(TREASURY_ADMIN);
    treasury::toggle_bascule_check<TREASURY_TESTS>(
        &mut treasury,
        ts.ctx(),
    );
    assert!(treasury::is_bascule_check_enabled<TREASURY_TESTS>(&treasury) == false, EInvalidBasculeCheck);
   
    test_utils::destroy(treasury);

    ts.end();
}

#[test, expected_failure(abort_code = lbtc::treasury::ENoBasculeCheck)]
fun test_no_bascule_check() {
    let mut ts = ts::begin(TREASURY_ADMIN);
    let treasury = create_test_currency(&mut ts);

    // Get the bascule status
    ts.next_tx(TREASURY_ADMIN);
    assert!(treasury::is_bascule_check_enabled<TREASURY_TESTS>(&treasury) == true, EInvalidBasculeCheck);
   
    test_utils::destroy(treasury);

    ts.end();
}

#[test, expected_failure(abort_code = lbtc::treasury::ENoActionBytesCheck)]
fun test_no_action_bytes() {
    let mut ts = ts::begin(TREASURY_ADMIN);
    let treasury = create_test_currency(&mut ts);

    // Get the bascule status
    ts.next_tx(TREASURY_ADMIN);
    assert!(treasury::get_action_bytes<TREASURY_TESTS>(&treasury) == 4075241340, EInvalidBasculeCheck);
   
    test_utils::destroy(treasury);

    ts.end();
}

>>>>>>> 5cf98227
<|MERGE_RESOLUTION|>--- conflicted
+++ resolved
@@ -494,7 +494,6 @@
     )
 }
 
-<<<<<<< HEAD
 #[test]
 public fun test_redeem_success() {
     // Begin a new test scenario with TREASURY_ADMIN
@@ -977,7 +976,7 @@
     test_utils::destroy(treasury);
     ts.end();
 }
-=======
+
 // === V2 tests ===
 use consortium::consortium::{Self, Consortium};
 
@@ -1085,6 +1084,4 @@
     test_utils::destroy(treasury);
 
     ts.end();
-}
-
->>>>>>> 5cf98227
+}