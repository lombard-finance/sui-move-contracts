// Copyright (c) Mysten Labs, Inc.
// SPDX-License-Identifier: Apache-2.0

/// This module manages the treasury and associated capabilities of a controlled, regulated coin.
///
/// ### Features:
/// - **Role-based Access Control**:
///   - `AdminCap`: Allows management of roles and permissions.
///   - `MinterCap`: Allows minting of coins within set limits.
///   - `PauserCap`: Allows pausing and unpausing all coin transactions globally.
/// - **Controlled Minting**:
///   - Mint operations are limited by `MinterCap` settings and can be dynamically
///     updated with epoch-specific limits.
/// - **Global Pause Mechanism**:
///   - Transactions can be globally paused and unpaused using the `PauserCap`.
/// - **Dynamic Field Storage**:
///   - Roles are stored dynamically in a `Bag` structure to support flexible role
///     assignment and management.
/// - **Event Tracking**:
///   - Emits events for mint and burn operations to provide transparency.

/// This module handles the `TreasuryCap`
module lbtc::treasury;

use lbtc::multisig;
use lbtc::bitcoin_utils::{get_output_type, get_dust_limit_for_output, get_unsupported_output_type};
use lbtc::pk_util;
use std::string::{Self, String};
use std::type_name;
use sui::bag::{Self, Bag};
use sui::coin::{Self, Coin, DenyCapV2, TreasuryCap};
use sui::deny_list::DenyList;
use sui::event;
use sui::bcs;
use sui::dynamic_field as df;
use sui::clock::Clock;
use consortium::consortium::{Self, Consortium};
use consortium::payload_decoder;

/// No authorization record exists for the action.
const ENoAuthRecord: u64 = 0;
/// Mint operation exceeds the allowed limit.
const EMintLimitExceeded: u64 = 1;
/// Attempt to assign a role that already exists.
const ERecordExists: u64 = 2;
/// At least one admin must exist.
const EAdminsCantBeZero: u64 = 3;
/// Mint operation attempted while global pause is enabled.
const EMintNotAllowed: u64 = 4;
// Sender is not a multisig address.
const ENoMultisigSender: u64 = 5;
// Mint amount cannot be zero.
const EMintAmountCannotBeZero: u64 = 6;
// Bascule check flag is not set.
const ENoBasculeCheck: u64 = 7;
// Invalid chain id in the payload.
const EInvalidChainId: u64 = 8;
// Recipient address cannot be zero.
const ERecipientZeroAddress: u64 = 9;
// Invalid action bytes in the payload.
const EInvalidActionBytes: u64 = 10;
// No action bytes set for the treasury.
const ENoActionBytes: u64 = 11;
// BTC public key unsupported.
const EScriptPubkeyUnsupported: u64 = 12;
// BTC withdrawal is disabled.
const EWithdrawalDisabled: u64 = 13;
// Amount is below the dust limit.
const EAmountBelowDustLimit: u64 = 14;
// Amount is less than the burn commission.
const EAmountLessThanBurnCommission: u64 = 15;
// Treasury address is not set.
const ENoTreasuryAddress: u64 = 16;
// Dust fee rate is not set.
const ENoDustFeeRate: u64 = 17;
// Burn commission is not set.
const ENoBurnCommission: u64 = 18;
// Withdrawal Flag is not set.
const ENoWithdrawalFlag: u64 = 19;
<<<<<<< HEAD
// Maximum fee is not set.
const ENoMaximumFee: u64 = 20;
// Fee approval has expired.
const EFeeApprovalExpired: u64 = 21;
// Fee is greater than amount.
const EFeeGreaterThanAmount: u64 = 22;

// Chain Id defined in the payload
const CHAIN_ID: u64 = 9; 
=======
// Chain ID is not set
const ENoChainIdCheck: u64 = 20;
>>>>>>> 984f1025

/// Represents a controlled treasury for managing a regulated coin.
public struct ControlledTreasury<phantom T> has key {
    id: UID, // Unique identifier for the treasury.
    admin_count: u8, // Number of active admins; must always be > 0.
    treasury_cap: TreasuryCap<T>, // Treasury cap for mint and burn operations.
    deny_cap: DenyCapV2<T>, // Deny list capability for regulating addresses.
    roles: Bag, // Dynamic storage for role assignments.
}

// === Roles / Capabilities ===

/// Allows management of roles and permissions for a `ControlledTreasury`.
public struct AdminCap has store, drop {}

/// Allows minting of coins with a specified limit and epoch tracking.
public struct MinterCap has store, drop {
    limit: u64, // Maximum number of coins that can be minted.
    epoch: u64, // Current epoch for minting limits.
    left: u64, // Remaining minting allowance in the current epoch.
}

/// Allows global pause and unpause of coin transactions.
public struct PauserCap has store, drop {}

/// Allows to set the mint fee for the autoclaim.
public struct OperatorCap has store, drop {}

/// Allows to call the mint_with_fee (autoclaim) function.
public struct ClaimerCap has store, drop {}

// === Events ===

public struct MintEvent<phantom T> has copy, drop {
    amount: u64,
    to: address,
    tx_id: vector<u8>,
    index: u32,
}

public struct BurnEvent<phantom T> has copy, drop {
    amount: u64,
    from: address,
}

public struct UnstakeRequestEvent<phantom T> has copy, drop {
    from: address,
    script_pubkey: vector<u8>,
    amount_after_fee: u64,
}

// === DF Keys ===

/// Namespace for dynamic fields: one for each of the capabilities.
public struct RoleKey<phantom T> has copy, store, drop { owner: address }

// Note all "address" can represent multi-signature addresses and be authorized at any threshold

// === Capabilities ===

/// Create a new `AdminCap` to assign.
public fun new_admin_cap(): AdminCap { AdminCap {} }

/// Create a new `MinterCap` to assign.
public fun new_minter_cap(limit: u64, ctx: &TxContext): MinterCap {
    assert!(limit > 0, EMintAmountCannotBeZero);
    MinterCap {
        limit,
        epoch: ctx.epoch(),
        left: limit,
    }
}

/// Create a new `PauserCap` to assign.
public fun new_pauser_cap(): PauserCap { PauserCap {} }

/// Create a new `OperatorCap` to assign.
public fun new_operator_cap(): OperatorCap { OperatorCap {} }

/// Create a new `ClaimerCap` to assign.
public fun new_claimer_cap(): ClaimerCap { ClaimerCap {} }

/// Creates a new controlled treasury by wrapping a `TreasuryCap` and `DenyCapV2`.
/// The treasury must be shared to allow usage across multiple transactions.
public fun new<T>(
    treasury_cap: TreasuryCap<T>,
    deny_cap: DenyCapV2<T>,
    owner: address,
    ctx: &mut TxContext,
): ControlledTreasury<T> {
    let mut treasury = ControlledTreasury {
        id: object::new(ctx),
        treasury_cap,
        deny_cap,
        admin_count: 1,
        roles: bag::new(ctx),
    };
    treasury.add_cap(owner, AdminCap {});
    treasury
}

#[lint_allow(share_owned)]
/// Make `ControlledTreasury` a shared object.
public fun share<T>(treasury: ControlledTreasury<T>) {
    transfer::share_object(treasury);
}

/// Unpack the `ControlledTreasury` and return the treasury cap, deny cap and the Bag.
/// The Bag must be cleared by the admin to be unpacked.
#[allow(unused_mut_parameter)]
public fun deconstruct<T>(
    treasury: ControlledTreasury<T>,
    ctx: &mut TxContext,
): (TreasuryCap<T>, DenyCapV2<T>, Bag) {
    assert!(treasury.has_cap<T, AdminCap>(ctx.sender()), ENoAuthRecord);

    // Deconstruct the structure and return the parts
    let ControlledTreasury {
        id,
        admin_count: _,
        treasury_cap,
        deny_cap,
        roles,
    } = treasury;

    id.delete();

    (treasury_cap, deny_cap, roles)
}

// === Role (Cap) Management ===

/// Allow the admin to add capabilities to the treasury
/// Authorization checks that a capability under the given name is owned by the caller.
///
/// Aborts if:
/// - the sender does not have AdminCap
/// - the receiver already has a `C` cap
#[allow(unused_mut_parameter)]
public fun add_capability<T, C: store + drop>(
    treasury: &mut ControlledTreasury<T>,
    owner: address,
    cap: C,
    ctx: &mut TxContext,
) {
    assert!(treasury.has_cap<T, AdminCap>(ctx.sender()), ENoAuthRecord);
    assert!(!treasury.has_cap<T, C>(owner), ERecordExists);

    // using a reflection trick to update admin count when adding a new admin
    if (type_name::get<C>() == type_name::get<AdminCap>()) {
        treasury.admin_count = treasury.admin_count + 1;
    };

    treasury.add_cap(owner, cap);
}

/// Allow the admin to remove capabilities from the treasury
/// Authorization checks that a capability under the given name is owned by the caller.
///
/// Aborts if:
/// - the sender does not have `AdminCap`
/// - the receiver does not have `C` cap
#[allow(unused_mut_parameter)]
public fun remove_capability<T, C: store + drop>(
    treasury: &mut ControlledTreasury<T>,
    owner: address,
    ctx: &mut TxContext,
) {
    assert!(treasury.has_cap<T, AdminCap>(ctx.sender()), ENoAuthRecord);
    assert!(treasury.has_cap<T, C>(owner), ENoAuthRecord);

    // using a reflection trick to update admin count when removing an admin
    // make sure there's at least one admin always
    if (type_name::get<C>() == type_name::get<AdminCap>()) {
        assert!(treasury.admin_count > 1, EAdminsCantBeZero);
        treasury.admin_count = treasury.admin_count - 1;
    };

    let _: C = treasury.remove_cap(owner);
}

// === Dynamic Field Operations ===
public fun toggle_bascule_check<T>(
   treasury: &mut ControlledTreasury<T>,
   ctx: &mut TxContext,
) {
    assert!(treasury.has_cap<T, AdminCap>(ctx.sender()), ENoAuthRecord);
    if (df::exists_(&treasury.id, b"bascule_check")) {
        let check = df::borrow_mut(&mut treasury.id, b"bascule_check");
        *check = !*check;
    } else {
        df::add(&mut treasury.id, b"bascule_check", true);
    };
}

public fun set_mint_action_bytes<T>(
    treasury: &mut ControlledTreasury<T>,
    mint_action_bytes: u32,
    ctx: &mut TxContext,
) {
    assert!(treasury.has_cap<T, AdminCap>(ctx.sender()), ENoAuthRecord);
    if (df::exists_(&treasury.id, b"mint_action_bytes")) {
        let action = df::borrow_mut(&mut treasury.id, b"mint_action_bytes");
        *action = mint_action_bytes;
    } else {
        df::add(&mut treasury.id, b"mint_action_bytes", mint_action_bytes);
    };
}

public fun set_fee_action_bytes<T>(
    treasury: &mut ControlledTreasury<T>,
    fee_action_bytes: u32,
    ctx: &mut TxContext,
) {
    assert!(treasury.has_cap<T, AdminCap>(ctx.sender()), ENoAuthRecord);
    if (df::exists_(&treasury.id, b"fee_action_bytes")) {
        let action = df::borrow_mut(&mut treasury.id, b"fee_action_bytes");
        *action = fee_action_bytes;
    } else {
        df::add(&mut treasury.id, b"fee_action_bytes", fee_action_bytes);
    };
}

public fun set_mint_fee<T>(
    treasury: &mut ControlledTreasury<T>,
    new_fee: u64,
    ctx: &mut TxContext,
) {
    assert!(treasury.has_cap<T, OperatorCap>(ctx.sender()), ENoAuthRecord);
    if (df::exists_(&treasury.id, b"maximum_fee")) {
        let fee = df::borrow_mut(&mut treasury.id, b"maximum_fee");
        *fee = new_fee;
    } else {
        df::add(&mut treasury.id, b"maximum_fee", new_fee);
    };
}

public fun set_chain_id<T>(
    treasury: &mut ControlledTreasury<T>,
    chain_id: u256,
    ctx: &mut TxContext,
) {
    assert!(treasury.has_cap<T, AdminCap>(ctx.sender()), ENoAuthRecord);
    if (df::exists_(&treasury.id, b"chain_id")) {
        let id = df::borrow_mut(&mut treasury.id, b"chain_id");
        *id = chain_id;
    } else {
        df::add(&mut treasury.id, b"chain_id", chain_id);
    };
}

// === Mint operations ===

/// Mints and transfers coins to a specified address.
///
/// Aborts if:
/// - sender does not have MinterCap assigned to them
/// - sender is not a multisig address
/// - the amount is higher than the defined limit on MinterCap
/// - global pause is enabled
///
/// Emits: MintEvent
public fun mint_and_transfer<T>(
    treasury: &mut ControlledTreasury<T>,
    amount: u64,
    to: address,
    denylist: &DenyList,
    pks: vector<vector<u8>>,
    weights: vector<u8>,
    threshold: u16,
    tx_id: vector<u8>,
    index: u32,
    ctx: &mut TxContext,
) {
    // Check if the amount is greater than 0
    assert!(amount > 0, EMintAmountCannotBeZero);

    // Public key schema validation
    pk_util::validate_pks(&pks);

    // Ensure the sender is a valid multisig address
    assert!(
        multisig::is_sender_multisig(pks, weights, threshold, ctx),
        ENoMultisigSender,
    );

    // Ensure the sender is authorized with minter role
    assert!(treasury.has_cap<T, MinterCap>(ctx.sender()), ENoAuthRecord);

    // Ensure global pause is not enabled before continuing
    assert!(!is_global_pause_enabled<T>(denylist), EMintNotAllowed);

    // Get the MinterCap and check the limit; if a new epoch - reset it
    let MinterCap { limit, epoch, left } = get_cap_mut(treasury, ctx.sender());

    // Reset the limit if this is a new epoch
    if (ctx.epoch() > *epoch) {
        *left = *limit;
        *epoch = ctx.epoch();
    };

    // Check that the amount is within the mint limit; update the limit
    assert!(amount <= *left, EMintLimitExceeded);
    *left = *left - amount;

    // Emit the event and mint + transfer the coins
    event::emit(MintEvent<T> { amount, to, tx_id, index });
    let new_coin = coin::mint(&mut treasury.treasury_cap, amount, ctx);
    transfer::public_transfer(new_coin, to);
}

/// Mints and transfers coins to the address defined in the decoded payload.
/// The payload with the given proof is validated by the consortium before minting.
///
/// Aborts if:
/// - payload is not validated by the consortium
/// - global pause is enabled
///
/// Emits: MintEvent
public fun mint<T>(
    treasury: &mut ControlledTreasury<T>,
    consortium: &mut Consortium,
    denylist: &DenyList,
    //bascule: &mut Bascule,
    payload: vector<u8>,
    proof: vector<u8>,
    ctx: &mut TxContext,
) {
    // Ensure global pause is not enabled before continuing
    assert!(!is_global_pause_enabled<T>(denylist), EMintNotAllowed);
    // Validate the payload with consortium, if invalid, consortium will throw an error
    let validate_proof = consortium::validate_payload(consortium, payload, proof);

    let (action, to_chain, to, amount_u256, txid_u256, vout) = payload_decoder::decode_mint_payload(payload);

    let (amount, tx_id, index) = assert_decoded_payload<T>(action, to_chain, to, amount_u256, txid_u256, vout, treasury);

<<<<<<< HEAD
    // Resolve the proof to store the hash
    consortium::resolve_proof(consortium, validate_proof);
=======
    assert!(amount > 0, EMintAmountCannotBeZero);
    assert!(to != @0x0, ERecipientZeroAddress);
    assert!(to_chain == treasury.get_chain_id(), EInvalidChainId);
    assert!(action == treasury.get_action_bytes(), EInvalidActionBytes);
    
    let tx_id = bcs::to_bytes(&txid_u256);
    let index = vout.try_as_u32().extract();
    
    // Validate with the bascule
    // if (treasury.is_bascule_check_enabled()) {
    //     bascule::validate_withdrawal(&mut bascule, tx_id, index: u32, to: address, amount: u64, ctx: &TxContext);
    // };
>>>>>>> 984f1025

    // Emit the event and mint + transfer the coins
    event::emit(MintEvent<T> { amount, to, tx_id, index });
    let new_coin = coin::mint(&mut treasury.treasury_cap, amount, ctx);
    transfer::public_transfer(new_coin, to);
}

/// Mints and transfers coins to the address defined in the decoded payload.
/// The payload with the given proof is validated by the consortium before minting.
/// A fee payload is given which contains the fee approval signed by the user
public fun mint_with_fee<T>(
    treasury: &mut ControlledTreasury<T>,
    consortium: &mut Consortium,
    denylist: &DenyList,
    //bascule: &mut Bascule,
    mint_payload: vector<u8>,
    proof: vector<u8>,
    fee_payload: vector<u8>,
    user_signature: vector<u8>,
    user_public_key: vector<u8>,
    clock: &Clock,
    ctx: &mut TxContext,
) {
    // Ensure the sender is authorized with claimer role
    assert!(treasury.has_cap<T, ClaimerCap>(ctx.sender()), ENoAuthRecord);
    // Ensure global pause is not enabled before continuing
    assert!(!is_global_pause_enabled<T>(denylist), EMintNotAllowed);
    // Validate the payload with consortium, if invalid, consortium will throw an error
    let validate_proof = consortium::validate_payload(consortium, mint_payload, proof);

    let (action, to_chain, to, amount_u256, txid_u256, vout) = payload_decoder::decode_mint_payload(mint_payload);

    let (amount, tx_id, index) = assert_decoded_payload<T>(action, to_chain, to, amount_u256, txid_u256, vout, treasury);
    
    // Validate the fee payload with the user signature
    pk_util::validate_signature(user_signature, user_public_key, &fee_payload);

    let (fee_action, fee_u256, expiry_u256) = payload_decoder::decode_fee_payload(fee_payload);
    let fee = fee_u256.try_as_u64().extract();
    let expiry = expiry_u256.try_as_u64().extract();
    assert!(fee_action == treasury.get_fee_action_bytes(), EInvalidActionBytes);
    assert!(fee < amount, EFeeGreaterThanAmount);
    // Expiry timestamp is in unix seconds, so we need to truncate the bottom 4 numbers from the clock timestamp.
    assert!(expiry > clock.timestamp_ms() / 1000, EFeeApprovalExpired);

    let mut mint_fee = treasury.get_mint_fee();
    if (mint_fee > fee) {
        mint_fee = fee;
    };
    let final_amount = amount - mint_fee;

    // Resolve the proof to store the hash
    consortium::resolve_proof(consortium, validate_proof);

    // Emit the event and mint + transfer the coins
    event::emit(MintEvent<T> { amount: final_amount, to, tx_id, index });
    let new_coin = coin::mint(&mut treasury.treasury_cap, final_amount, ctx);
    transfer::public_transfer(new_coin, to);
}

/// Allow any internal function to burn coins.
#[allow(unused_mut_parameter)]
public(package) fun burn_internal<T>(
    treasury: &mut ControlledTreasury<T>,
    coin: Coin<T>,
    _ctx: &mut TxContext,
) {
    coin::burn(&mut treasury.treasury_cap, coin);
}

/// Allow any external address to burn coins.
///
/// Emits: BurnEvent
#[allow(unused_mut_parameter)]
public fun burn<T>(
    treasury: &mut ControlledTreasury<T>,
    coin: Coin<T>,
    ctx: &mut TxContext,
) {
    event::emit(BurnEvent<T> {
        amount: coin::value<T>(&coin),
        from: ctx.sender(),
    });

    burn_internal(treasury, coin, ctx);
}

/// Allow any external address to redeem (burn) coins to initiate BTC withdrawal.
///
/// Emits: UnstakeRequest
#[allow(unused_mut_parameter)]
public fun redeem<T>(
    treasury: &mut ControlledTreasury<T>,
    mut coin: Coin<T>,
    script_pubkey: vector<u8>,
    ctx: &mut TxContext,
){
    // Determine the Bitcoin Address Output Type.
    let out_type = get_output_type(&script_pubkey);

    // Ensure the output type is supported.
    assert!(out_type != get_unsupported_output_type(), EScriptPubkeyUnsupported);

    // Verify that BTC withdrawal is enabled.
    assert!(is_withdrawal_enabled<T>(treasury), EWithdrawalDisabled);

    let burn_commission: u64 = get_burn_commission(treasury);

    let amount: u64 = coin::value<T>(&coin);

    // Ensure the amount is not less than the burn commission.
    assert!(amount > burn_commission, EAmountLessThanBurnCommission);

    // Calculate the amount remaining after deducting the burn commission.
    let amount_after_fee: u64 = amount - burn_commission;

    let dust_fee_rate: u64 = get_dust_fee_rate(treasury);

    // Calculate the dust limit using Bitcoin utilities.
    let dust_limit = get_dust_limit_for_output(
        out_type,
        &script_pubkey,
        dust_fee_rate,
    );

    // Ensure the amount after the fee meets the dust limit.
    assert!(amount_after_fee >= dust_limit, EAmountBelowDustLimit);

    // Check if the treasury address is defined. 
    let treasury_address: &address = get_treasury_address(treasury);
    
    // Transfer the burn commission to the treasury address.
    coin.split_and_transfer(burn_commission, *treasury_address, ctx);
        
    // Burn the remaining amount after the fee from the sender's account.
    burn_internal(treasury, coin, ctx);

    // Emit the `UnstakeRequest` event.
    event::emit(UnstakeRequestEvent<T> {
        from: ctx.sender(),
        script_pubkey,
        amount_after_fee: amount_after_fee,
    });
}

// === Pause operations ===

/// Enables the global pause for the coin.
/// Requires: `PauserCap`
///
/// Aborts if:
/// - Sender does not have the required `PauserCap`.
/// - Sender is not a valid multisig address.
public fun enable_global_pause<T>(
    treasury: &mut ControlledTreasury<T>,
    deny_list: &mut DenyList,
    pks: vector<vector<u8>>,
    weights: vector<u8>,
    threshold: u16,
    ctx: &mut TxContext,
) {
    // Public key schema validation
    pk_util::validate_pks(&pks);

    // Ensure the sender is a valid multisig address
    assert!(
        multisig::is_sender_multisig(pks, weights, threshold, ctx),
        ENoMultisigSender,
    );

    // Ensure the sender has PauserCap
    assert!(treasury.has_cap<T, PauserCap>(ctx.sender()), ENoAuthRecord);

    coin::deny_list_v2_enable_global_pause(deny_list, &mut treasury.deny_cap, ctx);
}

/// Disables the global pause for the coin.
/// Requires the sender to have the `PauserCap` assigned.
///
/// Aborts if:
/// - Sender does not have the required `PauserCap`.
/// - Sender is not a valid multisig address.
public fun disable_global_pause<T>(
    treasury: &mut ControlledTreasury<T>,
    deny_list: &mut DenyList,
    pks: vector<vector<u8>>,
    weights: vector<u8>,
    threshold: u16,
    ctx: &mut TxContext,
) {
    // Public key schema validation
    pk_util::validate_pks(&pks);

    // Ensure the sender is a valid multisig address
    assert!(
        multisig::is_sender_multisig(pks, weights, threshold, ctx),
        ENoMultisigSender,
    );

    // Ensure the sender has PauserCap
    assert!(treasury.has_cap<T, PauserCap>(ctx.sender()), ENoAuthRecord);

    coin::deny_list_v2_disable_global_pause(deny_list, &mut treasury.deny_cap, ctx);
}

// === Utilities ===

/// Set the value of `burn_commission`.
public fun set_burn_commission<T>(
    treasury: &mut ControlledTreasury<T>,
    new_burn_commission: u64,
    ctx: &mut TxContext
) {
    assert!(treasury.has_cap<T, AdminCap>(ctx.sender()), ENoAuthRecord);
    if (df::exists_(&treasury.id, b"burn_commission")) {
        let burn_commission = df::borrow_mut(&mut treasury.id, b"burn_commission");
        *burn_commission = new_burn_commission;
    } else {
        df::add(&mut treasury.id, b"burn_commission", new_burn_commission);
    };
}

/// Get the value of `burn_commission`.
public fun get_burn_commission<T>(
    treasury: &ControlledTreasury<T>,
): u64 {
    assert!(df::exists_(&treasury.id, b"burn_commission"), ENoBurnCommission );
    let burn_commission: &u64 = df::borrow(&treasury.id, b"burn_commission");
    *burn_commission
}

/// Set the value of `dust_fee_rate`.
public fun set_dust_fee_rate<T>(
    treasury: &mut ControlledTreasury<T>,
    new_dust_fee_rate: u64,
    ctx: &mut TxContext
) {
    assert!(treasury.has_cap<T, AdminCap>(ctx.sender()), ENoAuthRecord);
    if (df::exists_(&treasury.id, b"dust_fee_rate")) {
        let dust_fee_rate = df::borrow_mut(&mut treasury.id, b"dust_fee_rate");
        *dust_fee_rate = new_dust_fee_rate;
    } else {
        df::add(&mut treasury.id, b"dust_fee_rate", new_dust_fee_rate);
    };
}

/// Get the value of `dust_fee_rate`.
public fun get_dust_fee_rate<T>(
    treasury: &ControlledTreasury<T>,
): u64 {
    assert!(df::exists_(&treasury.id, b"dust_fee_rate"), ENoDustFeeRate );
    let dust_fee_rate: &u64 = df::borrow(&treasury.id, b"dust_fee_rate");
    *dust_fee_rate
}

/// Set the value of `dust_fee_rate`.
public fun set_treasury_address<T>(
    treasury: &mut ControlledTreasury<T>,
    new_treasury_address: address,
    ctx: &mut TxContext
) {
    assert!(treasury.has_cap<T, AdminCap>(ctx.sender()), ENoAuthRecord);
    if (df::exists_(&treasury.id, b"treasury_address")) {
        let treasury_address = df::borrow_mut(&mut treasury.id, b"treasury_address");
        *treasury_address = new_treasury_address;
    } else {
        df::add(&mut treasury.id, b"treasury_address", new_treasury_address);
    }; 
}

/// Set the value of `dust_fee_rate`.
public fun get_treasury_address<T>(
    treasury: &ControlledTreasury<T>
): &address {
    assert!(df::exists_(&treasury.id, b"treasury_address"), ENoTreasuryAddress );
    let treasury_address = df::borrow(&treasury.id, b"treasury_address");
    treasury_address
}

/// Check if `withdrawal_enabled` is enalbled.
public fun is_withdrawal_enabled<T>(
    treasury: &ControlledTreasury<T>,
): bool {
    assert!(df::exists_(&treasury.id, b"withdrawal_enabled"), ENoWithdrawalFlag );
    let withdrawal_enabled: &bool = df::borrow(&treasury.id, b"withdrawal_enabled");
    *withdrawal_enabled
}

/// Enable or Disable `withdrawal_enabled`.
public fun toggle_withdrawal<T>(
    treasury: &mut ControlledTreasury<T>,
    ctx: &mut TxContext,
) {
    assert!(treasury.has_cap<T, AdminCap>(ctx.sender()), ENoAuthRecord);
    if (df::exists_(&treasury.id, b"withdrawal_enabled")) {
        let check = df::borrow_mut(&mut treasury.id, b"withdrawal_enabled");
        *check = !*check;
    } else {
        df::add(&mut treasury.id, b"withdrawal_enabled", true);
    };    
}

/// Check if a capability `Cap` is assigned to the `owner`.
public fun has_cap<T, Cap: store>(
    treasury: &ControlledTreasury<T>,
    owner: address,
): bool {
    treasury.roles.contains(RoleKey<Cap> { owner })
}

/// Checks if global pause is enabled for the next epoch.
public fun is_global_pause_enabled<T>(deny_list: &DenyList): bool {
    coin::deny_list_v2_is_global_pause_enabled_next_epoch<T>(deny_list)
}

/// Checks if bascule check is enabled.
public fun is_bascule_check_enabled<T>(
    treasury: &ControlledTreasury<T>,
): bool {
    assert!(df::exists_(&treasury.id, b"bascule_check"), ENoBasculeCheck);
    let check = df::borrow(&treasury.id, b"bascule_check");
    *check
}

/// Returns the mint action bytes for the treasury in u32.
public fun get_mint_action_bytes<T>(treasury: &ControlledTreasury<T>): u32 {
    assert!(df::exists_(&treasury.id, b"mint_action_bytes"), ENoActionBytes);
    let action = df::borrow(&treasury.id, b"mint_action_bytes");
    *action
}

<<<<<<< HEAD
/// Returns the fee action bytes for the treasury in u32.
public fun get_fee_action_bytes<T>(treasury: &ControlledTreasury<T>): u32 {
    assert!(df::exists_(&treasury.id, b"fee_action_bytes"), ENoActionBytes);
    let action = df::borrow(&treasury.id, b"fee_action_bytes");
    *action
}

/// Returns the mint fee for the autoclaim.
public fun get_mint_fee<T>(
    treasury: &ControlledTreasury<T>,
): u64 {
    assert!(df::exists_(&treasury.id, b"maximum_fee"), ENoMaximumFee);
    let fee = df::borrow(&treasury.id, b"maximum_fee");
    *fee
}
=======
public fun get_chain_id<T>(treasury: &ControlledTreasury<T>): u256 {
    assert!(df::exists_(&treasury.id, b"chain_id"), ENoChainIdCheck);
    let id = df::borrow(&treasury.id, b"chain_id");
    *id
}

>>>>>>> 984f1025

/// Returns a vector of role types assigned to the `owner`.
public fun list_roles<T>(
    treasury: &ControlledTreasury<T>,
    owner: address,
): vector<String> {
    let mut roles: vector<String> = vector::empty();
    if (has_cap<T, AdminCap>(treasury, owner)) {
        roles.push_back(string::utf8(b"AdminCap"));
    };
    if (has_cap<T, MinterCap>(treasury, owner)) {
        roles.push_back(string::utf8(b"MinterCap"));
    };
    if (has_cap<T, PauserCap>(treasury, owner)) {
        roles.push_back(string::utf8(b"PauserCap"));
    };

    roles
}

// === Private Utilities ===

#[allow(unused_function)]
/// Get a capability for the `owner`.
fun get_cap<T, Cap: store + drop>(
    treasury: &ControlledTreasury<T>,
    owner: address,
): &Cap {
    treasury.roles.borrow(RoleKey<Cap> { owner })
}

/// Get a mutable ref to the capability for the `owner`.
fun get_cap_mut<T, Cap: store + drop>(
    treasury: &mut ControlledTreasury<T>,
    owner: address,
): &mut Cap {
    treasury.roles.borrow_mut(RoleKey<Cap> { owner })
}

/// Adds a capability `cap` for `owner`.
fun add_cap<T, Cap: store + drop>(
    treasury: &mut ControlledTreasury<T>,
    owner: address,
    cap: Cap,
) {
    treasury.roles.add(RoleKey<Cap> { owner }, cap)
}

/// Remove a `Cap` from the `owner`.
fun remove_cap<T, Cap: store + drop>(
    treasury: &mut ControlledTreasury<T>,
    owner: address,
): Cap {
    treasury.roles.remove(RoleKey<Cap> { owner })
}

/// Do all the checks to the decoded payload.
fun assert_decoded_payload<T>(
    action: u32,
    to_chain: u256,
    to: address,
    amount_u256: u256,
    txid_u256: u256,
    vout: u256,
    treasury: &ControlledTreasury<T>,
    //bascule: &Bascule,
): (u64, vector<u8>, u32) {
    // Convert the u256 to u64, if it's too large, the `Option` will be empty and extract will throw an error `EOPTION_NOT_SET`
    let amount = amount_u256.try_as_u64().extract();
    let tx_id = bcs::to_bytes(&txid_u256);
    let index = vout.try_as_u32().extract();

    assert!(amount > 0, EMintAmountCannotBeZero);
    assert!(to != @0x0, ERecipientZeroAddress);
    assert!(to_chain.try_as_u64().extract() == CHAIN_ID, EInvalidChainId);
    assert!(action == treasury.get_mint_action_bytes(), EInvalidActionBytes);
    
    // Validate with the bascule
    // if (treasury.is_bascule_check_enabled()) {
    //     bascule::validate_withdrawal(&mut bascule, tx_id, index: u32, to: address, amount: u64, ctx: &TxContext);
    // };

    (amount, tx_id, index)
}<|MERGE_RESOLUTION|>--- conflicted
+++ resolved
@@ -77,20 +77,14 @@
 const ENoBurnCommission: u64 = 18;
 // Withdrawal Flag is not set.
 const ENoWithdrawalFlag: u64 = 19;
-<<<<<<< HEAD
 // Maximum fee is not set.
 const ENoMaximumFee: u64 = 20;
 // Fee approval has expired.
 const EFeeApprovalExpired: u64 = 21;
 // Fee is greater than amount.
 const EFeeGreaterThanAmount: u64 = 22;
-
-// Chain Id defined in the payload
-const CHAIN_ID: u64 = 9; 
-=======
 // Chain ID is not set
-const ENoChainIdCheck: u64 = 20;
->>>>>>> 984f1025
+const ENoChainIdCheck: u64 = 23;
 
 /// Represents a controlled treasury for managing a regulated coin.
 public struct ControlledTreasury<phantom T> has key {
@@ -428,23 +422,8 @@
 
     let (amount, tx_id, index) = assert_decoded_payload<T>(action, to_chain, to, amount_u256, txid_u256, vout, treasury);
 
-<<<<<<< HEAD
     // Resolve the proof to store the hash
     consortium::resolve_proof(consortium, validate_proof);
-=======
-    assert!(amount > 0, EMintAmountCannotBeZero);
-    assert!(to != @0x0, ERecipientZeroAddress);
-    assert!(to_chain == treasury.get_chain_id(), EInvalidChainId);
-    assert!(action == treasury.get_action_bytes(), EInvalidActionBytes);
-    
-    let tx_id = bcs::to_bytes(&txid_u256);
-    let index = vout.try_as_u32().extract();
-    
-    // Validate with the bascule
-    // if (treasury.is_bascule_check_enabled()) {
-    //     bascule::validate_withdrawal(&mut bascule, tx_id, index: u32, to: address, amount: u64, ctx: &TxContext);
-    // };
->>>>>>> 984f1025
 
     // Emit the event and mint + transfer the coins
     event::emit(MintEvent<T> { amount, to, tx_id, index });
@@ -776,7 +755,6 @@
     *action
 }
 
-<<<<<<< HEAD
 /// Returns the fee action bytes for the treasury in u32.
 public fun get_fee_action_bytes<T>(treasury: &ControlledTreasury<T>): u32 {
     assert!(df::exists_(&treasury.id, b"fee_action_bytes"), ENoActionBytes);
@@ -792,14 +770,12 @@
     let fee = df::borrow(&treasury.id, b"maximum_fee");
     *fee
 }
-=======
+
 public fun get_chain_id<T>(treasury: &ControlledTreasury<T>): u256 {
     assert!(df::exists_(&treasury.id, b"chain_id"), ENoChainIdCheck);
     let id = df::borrow(&treasury.id, b"chain_id");
     *id
 }
-
->>>>>>> 984f1025
 
 /// Returns a vector of role types assigned to the `owner`.
 public fun list_roles<T>(
