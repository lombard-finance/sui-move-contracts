--- conflicted
+++ resolved
@@ -31,14 +31,10 @@
 use sui::coin::{Self, Coin, DenyCapV2, TreasuryCap};
 use sui::deny_list::DenyList;
 use sui::event;
-<<<<<<< HEAD
-use sui::dynamic_field as df;
-=======
 use sui::bcs;
 use sui::dynamic_field as df;
 use consortium::consortium::{Self, Consortium};
 use consortium::payload_decoder;
->>>>>>> 5cf98227
 
 /// No authorization record exists for the action.
 const ENoAuthRecord: u64 = 0;
@@ -54,24 +50,6 @@
 const ENoMultisigSender: u64 = 5;
 // Mint amount cannot be zero.
 const EMintAmountCannotBeZero: u64 = 6;
-<<<<<<< HEAD
-// BTC public key unsupported.
-const EScriptPubkeyUnsupported: u64 = 7;
-// BTC withdrawal is disabled.
-const EWithdrawalDisabled: u64 = 8;
-// Amount is below the dust limit.
-const EAmountBelowDustLimit: u64 = 9;
-// Amount is less than the burn commission.
-const EAmountLessThanBurnCommission: u64 = 10;
-// Treasury address is not set.
-const ENoTreasuryAddress: u64 = 11;
-// Dust fee rate is not set.
-const ENoDustFeeRate: u64 = 12;
-// Burn commission is not set.
-const ENoBurnCommission: u64 = 13;
-// Withdrawal Flag is not set.
-const ENoWithdrawalFlag: u64 = 14;
-=======
 // Bascule check flag is not set.
 const ENoBasculeCheck: u64 = 7;
 // Invalid chain id in the payload.
@@ -82,11 +60,25 @@
 const EInvalidActionBytes: u64 = 10;
 // No action bytes set for the treasury.
 const ENoActionBytesCheck: u64 = 11;
-
+// BTC public key unsupported.
+const EScriptPubkeyUnsupported: u64 = 12;
+// BTC withdrawal is disabled.
+const EWithdrawalDisabled: u64 = 13;
+// Amount is below the dust limit.
+const EAmountBelowDustLimit: u64 = 14;
+// Amount is less than the burn commission.
+const EAmountLessThanBurnCommission: u64 = 15;
+// Treasury address is not set.
+const ENoTreasuryAddress: u64 = 16;
+// Dust fee rate is not set.
+const ENoDustFeeRate: u64 = 17;
+// Burn commission is not set.
+const ENoBurnCommission: u64 = 18;
+// Withdrawal Flag is not set.
+const ENoWithdrawalFlag: u64 = 19;
 
 // Chain Id defined in the payload
 const CHAIN_ID: u64 = 11155111; 
->>>>>>> 5cf98227
 
 /// Represents a controlled treasury for managing a regulated coin.
 public struct ControlledTreasury<phantom T> has key {
@@ -344,16 +336,6 @@
     transfer::public_transfer(new_coin, to);
 }
 
-<<<<<<< HEAD
-/// Allow any internal function to burn coins.
-#[allow(unused_mut_parameter)]
-public(package) fun burn_internal<T>(
-    treasury: &mut ControlledTreasury<T>,
-    coin: Coin<T>,
-    _ctx: &mut TxContext,
-) {
-    coin::burn(&mut treasury.treasury_cap, coin);
-=======
 /// Mints and transfers coins to the address defined in the decoded payload.
 /// The payload with the given proof is validated by the consortium before minting.
 ///
@@ -400,7 +382,16 @@
     event::emit(MintEvent<T> { amount, to, tx_id, index });
     let new_coin = coin::mint(&mut treasury.treasury_cap, amount, ctx);
     transfer::public_transfer(new_coin, to);
->>>>>>> 5cf98227
+}
+
+/// Allow any internal function to burn coins.
+#[allow(unused_mut_parameter)]
+public(package) fun burn_internal<T>(
+    treasury: &mut ControlledTreasury<T>,
+    coin: Coin<T>,
+    _ctx: &mut TxContext,
+) {
+    coin::burn(&mut treasury.treasury_cap, coin);
 }
 
 /// Allow any external address to burn coins.
